#
#   Copyright 2012 - 2013   David Sommerseth <davids@redhat.com>
#
#   This program is free software; you can redistribute it and/or modify
#   it under the terms of the GNU General Public License as published by
#   the Free Software Foundation; either version 2 of the License, or
#   (at your option) any later version.
#
#   This program is distributed in the hope that it will be useful,
#   but WITHOUT ANY WARRANTY; without even the implied warranty of
#   MERCHANTABILITY or FITNESS FOR A PARTICULAR PURPOSE.  See the
#   GNU General Public License for more details.
#
#   You should have received a copy of the GNU General Public License along
#   with this program; if not, write to the Free Software Foundation, Inc.,
#   51 Franklin Street, Fifth Floor, Boston, MA 02110-1301 USA.
#
#   For the avoidance of doubt the "preferred form" of this code is one which
#   is in an open unpatent encumbered format. Where cryptographic key signing
#   forms part of the process of creating an executable the information
#   including keys needed to generate an equivalently functional executable
#   are deemed to be part of the source code.
#

from rteval.Log import Log
from rteval.rtevalConfig import rtevalCfgSection
from datetime import datetime
import time, libxml2, threading, optparse

__all__ = ["rtevalRuntimeError", "rtevalModulePrototype", "ModuleContainer", "RtEvalModules"]

class rtevalRuntimeError(RuntimeError):
    def __init__(self, mod, message):
        RuntimeError.__init__(self, message)

        # The module had a RuntimeError, we set the flag
        mod._setRuntimeError()


class rtevalModulePrototype(threading.Thread):
    "Prototype class for rteval modules - must be inherited by the real module"

    def __init__(self, modtype, name, logger=None):
        if logger and not isinstance(logger, Log):
            raise TypeError("logger attribute is not a Log() object")

        threading.Thread.__init__(self)

        self._module_type = modtype
        self._name = name
        self.__logger = logger
        self.__ready = False
        self.__runtimeError = False
        self.__events = {"start": threading.Event(),
                         "stop": threading.Event(),
                         "finished": threading.Event()}
        self._donotrun = False
        self.__timestamps = {}


    def _log(self, logtype, msg):
        "Common log function for rteval modules"
        if self.__logger:
            self.__logger.log(logtype, "[%s] %s" % (self._name, msg))


    def isReady(self):
        "Returns a boolean if the module is ready to run"
        if self._donotrun:
            return True
        return self.__ready


    def _setReady(self, state=True):
        "Sets the ready flag for the module"
        self.__ready = state


    def hadRuntimeError(self):
        "Returns a boolean if the module had a RuntimeError"
        return self.__runtimeError


    def _setRuntimeError(self, state=True):
        "Sets the runtimeError flag for the module"
        self.__runtimeError = state


    def setStart(self):
        "Sets the start event state"
        self.__events["start"].set()
        self.__timestamps["start_set"] = datetime.now()


    def shouldStart(self):
        "Returns the start event state - indicating the module can start"
        return self.__events["start"].isSet()


    def setStop(self):
        "Sets the stop event state"
        self.__events["stop"].set()
        self.__timestamps["stop_set"] = datetime.now()


    def shouldStop(self):
        "Returns the stop event state - indicating the module should stop"
        return self.__events["stop"].isSet()


    def _setFinished(self):
        "Sets the finished event state - indicating the module has completed"
        self.__events["finished"].set()
        self.__timestamps["finished_set"] = datetime.now()


    def WaitForCompletion(self, wtime = None):
        "Blocks until the module has completed its workload"
        if not self.shouldStart():
            # If it hasn't been started yet, nothing to wait for
            return None
        return self.__events["finished"].wait(wtime)


    def _WorkloadSetup(self):
        "Required module method, which purpose is to do the initial workload setup, preparing for _WorkloadBuild()"
        raise NotImplementedError("_WorkloadSetup() method must be implemented in the %s module" % self._name)


    def _WorkloadBuild(self):
        "Required module method, which purpose is to compile additional code needed for the worklaod"
        raise NotImplementedError("_WorkloadBuild() method must be implemented in the %s module" % self._name)


    def _WorkloadPrepare(self):
        "Required module method, which will initialise and prepare the workload just before it is about to start"
        raise NotImplementedError("_WorkloadPrepare() method must be implemented in the %s module" % self._name)


    def _WorkloadTask(self):
        "Required module method, which kicks off the workload"
        raise NotImplementedError("_WorkloadTask() method must be implemented in the %s module" % self._name)


    def WorkloadAlive(self):
        "Required module method, which should return True if the workload is still alive"
        raise NotImplementedError("WorkloadAlive() method must be implemented in the %s module" % self._name)


    def _WorkloadCleanup(self):
        "Required module method, which will be run after the _WorkloadTask() has completed or been aborted by the 'stop event flag'"
        raise NotImplementedError("_WorkloadCleanup() method must be implemented in the %s module" % self._name)


    def WorkloadWillRun(self):
        "Returns True if this workload will be run"
        return self._donotrun is False


    def run(self):
        "Workload thread runner - takes care of keeping the workload running as long as needed"
        if self.shouldStop():
            return

        # Initial workload setups
        self._WorkloadSetup()

        if not self._donotrun:
            # Compile the workload
            self._WorkloadBuild()

            # Do final preparations of workload  before we're ready to start running
            self._WorkloadPrepare()

            # Wait until we're released
            while True:
                if self.shouldStop():
                    return
                self.__events["start"].wait(1.0)
                if self.shouldStart():
                    break

            self._log(Log.DEBUG, "Starting %s workload" % self._module_type)
            self.__timestamps["runloop_start"] = datetime.now()
            while not self.shouldStop():
                # Run the workload
                self._WorkloadTask()

                if self.shouldStop():
                    break
                if not self.WorkloadAlive():
                    self._log(Log.DEBUG, "%s workload stopped running." % self._module_type)
                    break
                time.sleep(60.0)
            self.__timestamps["runloop_stop"] = datetime.now()
            self._log(Log.DEBUG, "stopping %s workload" % self._module_type)
        else:
            self._log(Log.DEBUG, "Workload was not started")

        self._WorkloadCleanup()


    def MakeReport(self):
        "required module method, needs to return an libxml2.xmlNode object with the the results from running"
        raise NotImplementedError("MakeReport() method must be implemented in the%s module" % self._name)


    def GetTimestamps(self):
        "Return libxml2.xmlNode object with the gathered timestamps"

        ts_n = libxml2.newNode("timestamps")
        for k in self.__timestamps.keys():
            ts_n.newChild(None, k, str(self.__timestamps[k]))

        return ts_n



class ModuleContainer(object):
    """The ModuleContainer keeps an overview over loaded modules and the objects it
will instantiate.  These objects are accessed by iterating the ModuleContainer object."""

    def __init__(self, modules_root, logger):
        """Creates a ModuleContainer object.  modules_root defines the default
directory where the modules will be loaded from.  logger should point to a Log()
object which will be used for logging and will also be given to the instantiated
objects during module import."""
        if logger and not isinstance(logger, Log):
            raise TypeError("logger attribute is not a Log() object")

        self.__modules_root = modules_root
        self.__modtype = modules_root.split('.')[-1]
        self.__logger = logger
        self.__modobjects = {}  # Keeps track of instantiated objects
        self.__modsloaded = {}     # Keeps track of imported modules
        self.__iter_list = None


    def LoadModule(self, modname, modroot=None):
        """Imports a module and saves references to the imported module.
If the same module is tried imported more times, it will return the module
reference from the first import"""

        if modroot is None:
            modroot = self.__modules_root

        # If this module is already reported return the module,
        # if not (except KeyError:) import it and return the imported module
        try:
            idxname = "%s.%s" % (modroot, modname)
            return self.__modsloaded[idxname]
        except KeyError:
            self.__logger.log(Log.INFO, "importing module %s" % modname)
            mod = __import__("rteval.%s.%s" % (modroot, modname),
                             fromlist="rteval.%s" % modroot)
            self.__modsloaded[idxname] = mod
            return mod


    def ModuleInfo(self, modname, modroot = None):
        """Imports a module and calls the modules' ModuleInfo() function and returns
the information provided by the module"""

        mod = self.LoadModule(modname, modroot)
        return mod.ModuleInfo()


    def SetupModuleOptions(self, parser, config):
        """Sets up a separate optptarse OptionGroup per module with its supported parameters"""

        grparser = optparse.OptionGroup(parser, "Group Options for %s modules" % self.__modtype)
        grparser.add_option('--%s-cpulist' % self.__modtype,
<<<<<<< HEAD
                            dest='%s___cpulist' % self.__modtype, action='store',
=======
                            dest='%s___cpulist' % self.__modtype, action='store', default="",
>>>>>>> 96eea39f
                            help='CPU list where %s modules will run' % self.__modtype,
                            metavar='LIST')
        parser.add_option_group(grparser)

        for (modname, mod) in self.__modsloaded.items():
            opts = mod.ModuleParameters()
            if len(opts) == 0:
                continue

            shortmod = modname.split('.')[-1]
            try:
                cfg = config.GetSection(shortmod)
            except KeyError:
                # Ignore if a section is not found
                cfg = None

            grparser = optparse.OptionGroup(parser, "Options for the %s module" % shortmod)
            for (o, s) in opts.items():
                descr   = s.has_key('descr') and s['descr'] or ""
                metavar = s.has_key('metavar') and s['metavar'] or None

                try:
                    default = cfg and getattr(cfg, o) or None
                except AttributeError:
                    # Ignore if this isn't found in the configuration object
                    default = None

                if default is None:
                    default = s.has_key('default') and s['default'] or None


                grparser.add_option('--%s-%s' % (shortmod, o),
                                    dest="%s___%s" % (shortmod, o),
                                    action='store',
                                    help='%s%s' % (descr,
                                                   default and ' (default: %s)' % default or ''),
                                    default=default,
                                    metavar=metavar)
            parser.add_option_group(grparser)


    def InstantiateModule(self, modname, modcfg, modroot = None):
        """Imports a module and instantiates an object from the modules create() function.
The instantiated object is returned in this call"""

        if modcfg and not isinstance(modcfg, rtevalCfgSection):
            raise TypeError("modcfg attribute is not a rtevalCfgSection() object")

        mod = self.LoadModule(modname, modroot)
        return mod.create(modcfg, self.__logger)


    def RegisterModuleObject(self, modname, modobj):
        """Registers an instantiated module object.  This module object will be
returned when a ModuleContainer object is iterated over"""
        self.__modobjects[modname] = modobj


    def ExportModule(self, modname, modroot = None):
        "Export module info, used to transfer an imported module to another ModuleContainer"
        if modroot is None:
            modroot = self.__modules_root

        mod = "%s.%s" % (modroot, modname)
        return (mod, self.__modsloaded[mod])


    def ImportModule(self, module):
        "Imports an exported module from another ModuleContainer"
        (modname, moduleimp) = module
        self.__modsloaded[modname] = moduleimp


    def ModulesLoaded(self):
        "Returns number of registered module objects"
        return len(self.__modobjects)


    def GetModulesList(self):
        "Returns a list of module names"
        return self.__modobjects.keys()


    def GetNamedModuleObject(self, modname):
        "Looks up a named module and returns its registered module object"
        return self.__modobjects[modname]


    def __iter__(self):
        "Initiates the iterating process"

        self.__iter_list = self.__modobjects.keys()
        return self


    def next(self):
        """Internal Python iterating method, returns the next
module name and object to be processed"""

        if len(self.__iter_list) == 0:
            self.__iter_list = None
            raise StopIteration
        else:
            modname = self.__iter_list.pop()
            return (modname, self.__modobjects[modname])



class RtEvalModules(object):
    """RtEvalModules should normally be inherrited by a more specific module class.
    This class takes care of managing imported modules and have methods for starting
    and stopping the workload these modules contains."""

    def __init__(self, config, modules_root, logger):
        """Initialises the RtEvalModules() internal variables.  The modules_root
argument should point at the root directory where the modules will be loaded from.
The logger argument should point to a Log() object which will be used for logging
and will also be given to the instantiated objects during module import."""

        self._cfg = config
        self._logger = logger
        self.__modules = ModuleContainer(modules_root, logger)
        self.__timestamps = {}


    # Export some of the internal module container methods
    # Primarily to have better control of the module containers
    # iteration API
    def _ImportModule(self, module):
        "Imports a module exported by ModuleContainer::ExportModule()"
        return self.__modules.ImportModule(module)

    def _InstantiateModule(self, modname, modcfg, modroot = None):
        "Imports a module and returns an instantiated object from the module"
        return self.__modules.InstantiateModule(modname, modcfg, modroot)

    def _RegisterModuleObject(self, modname, modobj):
        "Registers an instantiated module object which RtEvalModules will control"
        return self.__modules.RegisterModuleObject(modname, modobj)

    def _LoadModule(self, modname, modroot=None):
        "Loads and imports a module"
        return self.__modules.LoadModule(modname, modroot)

    def ModulesLoaded(self):
        "Returns number of imported modules"
        return self.__modules.ModulesLoaded()

    def GetModulesList(self):
        "Returns a list of module names"
        return self.__modules.GetModulesList()

    def SetupModuleOptions(self, parser):
        "Sets up optparse based option groups for the loaded modules"
        return self.__modules.SetupModuleOptions(parser, self._cfg)

    def GetNamedModuleObject(self, modname):
        "Returns a list of module names"
        return self.__modules.GetNamedModuleObject(modname)
    # End of exports


    def Start(self):
        """Prepares all the imported modules workload to start, but they will not
start their workloads yet"""

        if self.__modules.ModulesLoaded() == 0:
            raise rtevalRuntimeError("No %s modules configured" % self._module_type)

        self._logger.log(Log.INFO, "Preparing %s modules" % self._module_type)
        for (modname, mod) in self.__modules:
            mod.start()
            if mod.WorkloadWillRun():
                self._logger.log(Log.DEBUG, "\t - Started %s preparations" % modname)

        self._logger.log(Log.DEBUG, "Waiting for all %s modules to get ready" % self._module_type)
        busy = True
        while busy:
            busy = False
            for (modname, mod) in self.__modules:
                if not mod.isReady():
                    if not mod.hadRuntimeError():
                        busy = True
                        self._logger.log(Log.DEBUG, "Waiting for %s" % modname)
                    else:
                        raise RuntimeError("Runtime error starting the %s %s module" % (modname, self._module_type))

            if busy:
                time.sleep(1)

        self._logger.log(Log.DEBUG, "All %s modules are ready" % self._module_type)


    def hadError(self):
        "Returns True if one or more modules had a RuntimeError"
        return self.__runtimeError


    def Unleash(self):
        """Unleashes all the loaded modules workloads"""

        # turn loose the loads
        nthreads = 0
        self._logger.log(Log.INFO, "Sending start event to all %s modules" % self._module_type)
        for (modname, mod) in self.__modules:
            mod.setStart()
            nthreads += 1

        self.__timestamps['unleash'] = datetime.now()
        return nthreads


    def _isAlive(self):
        """Returns True if all modules are running"""

        for (modname, mod) in self.__modules:
            # We requiring all modules to run to pass
            if not mod.WorkloadAlive():
                return False
        return True


    def Stop(self):
        """Stops all the running workloads from in all the loaded modules"""

        if self.ModulesLoaded() == 0:
            raise RuntimeError("No %s modules configured" % self._module_type)

        self._logger.log(Log.INFO, "Stopping %s modules" % self._module_type)
        for (modname, mod) in self.__modules:
            if not mod.WorkloadWillRun():
                continue

            mod.setStop()
            try:
                self._logger.log(Log.DEBUG, "\t - Stopping %s" % modname)
                if mod.is_alive():
                    mod.join(2.0)
            except RuntimeError, e:
                self._logger.log(Log.ERR, "\t\tFailed stopping %s: %s" % (modname, str(e)))
        self.__timestamps['stop'] = datetime.now()


    def WaitForCompletion(self, wtime = None):
        """Waits for the running modules to complete their running"""

        self._logger.log(Log.INFO, "Waiting for %s modules to complete" % self._module_type)
        for (modname, mod) in self.__modules:
            self._logger.log(Log.DEBUG, "\t - Waiting for %s" % modname)
            mod.WaitForCompletion(wtime)
        self._logger.log(Log.DEBUG, "All %s modules completed" % self._module_type)


    def MakeReport(self):
        """Collects all the loaded modules reports in a single libxml2.xmlNode() object"""

        rep_n = libxml2.newNode(self._report_tag)

        for (modname, mod) in self.__modules:
            self._logger.log(Log.DEBUG, "Getting report from %s" % modname)
            modrep_n = mod.MakeReport()
            if modrep_n is not None:
                if self._module_type != 'load':
                    # Currently the <loads/> tag will not easily integrate
                    # timestamps. Not sure it makes sense to track this on
                    # load modules.
                    modrep_n.addChild(mod.GetTimestamps())
                rep_n.addChild(modrep_n)

        return rep_n<|MERGE_RESOLUTION|>--- conflicted
+++ resolved
@@ -270,11 +270,7 @@
 
         grparser = optparse.OptionGroup(parser, "Group Options for %s modules" % self.__modtype)
         grparser.add_option('--%s-cpulist' % self.__modtype,
-<<<<<<< HEAD
-                            dest='%s___cpulist' % self.__modtype, action='store',
-=======
                             dest='%s___cpulist' % self.__modtype, action='store', default="",
->>>>>>> 96eea39f
                             help='CPU list where %s modules will run' % self.__modtype,
                             metavar='LIST')
         parser.add_option_group(grparser)
