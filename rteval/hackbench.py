--- conflicted
+++ resolved
@@ -56,13 +56,8 @@
         elif units == 'TB':
             mem = mem * 1024
         ratio = float(mem) / float(self.num_cpus)
-<<<<<<< HEAD
         if ratio >= 0.75:
-            mult = int(self.params.setdefault('jobspercore', 2))
-=======
-        if ratio >= 1.0:
             mult = float(self.params.setdefault('jobspercore', 2))
->>>>>>> 74668ed8
         else:
             print "hackbench: low memory system (%f GB/core)! Not running\n" % ratio
             mult = 0
