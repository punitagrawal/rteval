--- conflicted
+++ resolved
@@ -36,18 +36,11 @@
 
 # Do the distutils stuff
 setup(name="rteval",
-<<<<<<< HEAD
-      version = "1.41",
-      description = "evaluate system performance for Realtime",
-      author = "Clark Williams",
-      author_email = "williams@redhat.com",
-=======
       version = RTEVAL_VERSION,
       description = "Evaluate system performance for Realtime",
       author = "Clark Williams, David Sommerseth",
       author_email = "williams@redhat.com, davids@redhat.com",
       url = "https://git.kernel.org/?p=linux/kernel/git/clrkwllms/rteval.git;a=summary",
->>>>>>> ed5cb77f
       license = "GPLv2",
       long_description =
 """\
