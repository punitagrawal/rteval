--- conflicted
+++ resolved
@@ -2,13 +2,8 @@
 %{!?python_ver: %define python_ver %(%{__python} -c "import sys ; print sys.version[:3]")}
 
 Name:		rteval
-<<<<<<< HEAD
-Version:	1.11
-Release:	4%{?dist}
-=======
 Version:	1.12
-Release:	1%{?dist}
->>>>>>> b5175d2c
+Release:	2%{?dist}
 Summary:	Utility to evaluate system suitability for RT Linux
 
 Group:		Development/Tools
@@ -57,16 +52,6 @@
 ln -s ../..%{python_sitelib}/rteval/rteval.py ${RPM_BUILD_ROOT}/usr/bin/rteval
 
 
-<<<<<<< HEAD
-%posttrans
-#ln -fs %{python_sitelib}/rteval/rteval.py /usr/bin/rteval
-
-%postun
-rm -f /usr/bin/rteval
-
-
-=======
->>>>>>> b5175d2c
 %clean
 rm -rf $RPM_BUILD_ROOT
 
@@ -86,6 +71,9 @@
 /usr/bin/rteval
 
 %changelog
+* Thu Dec  3 2009 David Sommerseth <davids@redhat.com> - 1.12-2
+- Removed xmlrpc package during merge against master_ipv4 branch
+
 * Wed Nov 25 2009 Clark Williams <williams@redhat.com> - 1.12-1
 - fix incorrect reporting of measurement thread priorities
 
