--- conflicted
+++ resolved
@@ -2,13 +2,8 @@
 %{!?python_ver: %define python_ver %(%{__python} -c "import sys ; print sys.version[:3]")}
 
 Name:		rteval
-<<<<<<< HEAD
 Version:	1.8
-Release:	1%{?dist}
-=======
-Version:	1.7
 Release:	2%{?dist}
->>>>>>> 81c36340
 Summary:	Utility to evaluate system suitability for RT Linux
 
 Group:		Development/Tools
@@ -77,7 +72,7 @@
 Summary:	hackbench synthectic load for rteval
 Group:		Development/Tools
 License:	GPLv2
-Requires: 	rteval >= 1.8
+Requires:	rteval >= 1.8
 Obsoletes:	rteval <= 1.7
 
 %description hackbench
@@ -134,9 +129,10 @@
 %{python_sitelib}/rteval/
 %{_bindir}/rteval
 
+
 %files xmlrpc
 %defattr(-,root,root,-)
-%doc COPYING README.xmlrpc sql/rteval-1.0.sql
+%doc COPYING server/README.xmlrpc sql/rteval-1.0.sql
 %config(noreplace) %{_sysconfdir}/httpd/conf.d/rteval-xmlrpc.conf
 %{_localstatedir}/www/html/rteval/
 
@@ -152,13 +148,11 @@
 
 
 %changelog
-<<<<<<< HEAD
+* Mon Oct 26 2009 David Sommerseth <davids@redhat.com> - 1.8-2
+- Added xmlrpc package, containing the XML-RPC mod_python modules
+
 * Wed Oct 14 2009 Clark Williams <williams@redhat.com> - 1.8-1
 - split kcompile and hackbench into sub-packages
-=======
-* Mon Oct 26 2009 David Sommerseth <davids@redhat.com> - 1.7-2
-- Added xmlrpc package, containing the XML-RPC mod_python modules
->>>>>>> 81c36340
 
 * Tue Oct 13 2009 Clark Williams <williams@redhat.com> - 1.7-1
 - added kthread status to xml file
