--- conflicted
+++ resolved
@@ -2,11 +2,7 @@
 %{!?python_ver: %define python_ver %(%{__python} -c "import sys ; print sys.version[:3]")}
 
 Name:		rteval
-<<<<<<< HEAD
-Version:	1.41
-=======
 Version:	2.14
->>>>>>> ed5cb77f
 Release:	1%{?dist}
 Summary:	Utility to evaluate system suitability for RT Linux
 
@@ -99,31 +95,6 @@
 /usr/bin/rteval
 
 %changelog
-<<<<<<< HEAD
-* Mon Nov 23 2015 Clark Williams <williams@redhat.com> - 1.41-1
-- hackbench: fix naming error in logging filehandles
-
-* Mon Nov 23 2015 Clark Williams <williams@redhat.com> - 1.40-2
-- fix version mismatch in spec, setup and rteval
-
-* Fri Nov 20 2015 Clark Williams <williams@redhat.com> - 1.40-1
-- hackbench: modify to avoid cross-node NUMA copies
-
-* Thu Jul  9 2015 Clark Williams <williams@redhat.com> - 1.39-2
-- fixed up specfile damage from merge
-
-* Mon Jun 29 2015 Clark Williams <williams@redhat.com> - 1.39-1
-- merged David Sommerseth devel branch
-
-* Tue Sep 17 2013 Clark Williams <williams@redhat.com> - 1.38-1
-- cleaned up incorrect usage of percent signs in changelog
-- added data validation checks to histogram parsing code
-
-* Thu Dec 13 2012 Clark Williams <williams@redhat.com> - 1.37-1
-- added module specific command line options
-- From Raphaël Beamonte <raphael.beamonte@gmail.com>:
-  - Change getcmdpath method to use only python calls to find paths
-=======
 * Thu Mar 16 2017 Clark Williams <williams@redhat.com> - 2.14-1
 - removed leftover import of systopology from sysinfo
 
@@ -215,7 +186,6 @@
 
 * Fri Dec 21 2012 David Sommerseth <davids@redhat.com> - 2.0-1
 - Updated to rteval v2.0 and reworked spec file to use setup.py directly
->>>>>>> ed5cb77f
 
 * Tue Oct 23 2012 Clark Williams <williams@redhat.com> - 1.36-1
 - deal with system not having dmidecode python module
@@ -291,11 +261,7 @@
   in a dictionary rather than as discrete parameters
 - added logging for load output
 
-<<<<<<< HEAD
 * Tue Apr 13 2010 Clark Williams <williams@redhat.com> - 1.21-1
-=======
- * Tue Apr 13 2010 Clark Williams <williams@redhat.com> - 1.21-1
->>>>>>> ed5cb77f
 - from Luis Claudio Goncalves <lgoncalv@redhat.com>:
   - remove unecessary wait() call in cyclictest.py
   - close /dev/null after using it
@@ -308,11 +274,7 @@
   - added --annotate feature to rteval
   - updates to xmlrpc code
 
-<<<<<<< HEAD
 * Tue Apr  6 2010 Clark Williams <williams@redhat.com> - 1.20-1
-=======
-  * Tue Apr  6 2010 Clark Williams <williams@redhat.com> - 1.20-1
->>>>>>> ed5cb77f
 - code fixes from Luis Claudio Goncalves <lgoncalv@redhat.com>
 - from David Sommerseth <davids@redhat.com>:
   - xmlrpc server updates
